﻿<Project Sdk="Microsoft.NET.Sdk">

  <PropertyGroup>
    <TargetFramework>netstandard2.0</TargetFramework>
<<<<<<< HEAD
    <Version>1.0.1</Version>
=======
    <Version>1.0.3</Version>
>>>>>>> 377878b3
    
    <Authors>Christophe Mommer</Authors>
    <Company>Hybrid Technologies Solutions</Company>
    <Description>CQELight.Autofac is the implementation of CQELight IoC manager abstraction, by using Autofac as IoC container.
It also gives some ease to helps you register types in the container, via the IAutoRegisterType interface.</Description>
    <Copyright>Christophe Mommer, Hybrid Technologies Solutions</Copyright>
    <PackageLicenseUrl></PackageLicenseUrl>
    <PackageProjectUrl>https://www.hybrid-technologies-solutions.com</PackageProjectUrl>
    <RepositoryUrl>https://github.com/cdie/CQELight/</RepositoryUrl>
    <PackageTags>ioc autofac cqelight</PackageTags>
<<<<<<< HEAD
    <PackageReleaseNotes>Remove AutoRegisterModule for every child scope to boost performance</PackageReleaseNotes>
    <PackageIconUrl>http://cqelight.net/images/cqelight-autofac.png</PackageIconUrl>
=======
    <PackageReleaseNotes>See https://github.com/cdie/CQELight/milestone/21?closed=1 for details</PackageReleaseNotes>
    <PackageIconUrl>http://cqelight.net/images/cqelight-base.png</PackageIconUrl>
>>>>>>> 377878b3
    <PackageLicenseExpression>MIT</PackageLicenseExpression>
    <GeneratePackageOnBuild>false</GeneratePackageOnBuild>
  </PropertyGroup>

  <PropertyGroup Condition="'$(Configuration)|$(Platform)'=='Release|AnyCPU'">
    <LangVersion>latest</LangVersion>
  </PropertyGroup>

  <PropertyGroup Condition="'$(Configuration)|$(Platform)'=='Debug|AnyCPU'">
    <LangVersion>latest</LangVersion>
  </PropertyGroup>

  <ItemGroup>
    <PackageReference Include="Autofac" Version="4.9.4" />
  </ItemGroup>

  <ItemGroup>
    <ProjectReference Include="..\CQELight\CQELight.csproj" />
  </ItemGroup>

</Project><|MERGE_RESOLUTION|>--- conflicted
+++ resolved
@@ -2,11 +2,7 @@
 
   <PropertyGroup>
     <TargetFramework>netstandard2.0</TargetFramework>
-<<<<<<< HEAD
-    <Version>1.0.1</Version>
-=======
     <Version>1.0.3</Version>
->>>>>>> 377878b3
     
     <Authors>Christophe Mommer</Authors>
     <Company>Hybrid Technologies Solutions</Company>
@@ -17,13 +13,8 @@
     <PackageProjectUrl>https://www.hybrid-technologies-solutions.com</PackageProjectUrl>
     <RepositoryUrl>https://github.com/cdie/CQELight/</RepositoryUrl>
     <PackageTags>ioc autofac cqelight</PackageTags>
-<<<<<<< HEAD
-    <PackageReleaseNotes>Remove AutoRegisterModule for every child scope to boost performance</PackageReleaseNotes>
-    <PackageIconUrl>http://cqelight.net/images/cqelight-autofac.png</PackageIconUrl>
-=======
     <PackageReleaseNotes>See https://github.com/cdie/CQELight/milestone/21?closed=1 for details</PackageReleaseNotes>
     <PackageIconUrl>http://cqelight.net/images/cqelight-base.png</PackageIconUrl>
->>>>>>> 377878b3
     <PackageLicenseExpression>MIT</PackageLicenseExpression>
     <GeneratePackageOnBuild>false</GeneratePackageOnBuild>
   </PropertyGroup>
