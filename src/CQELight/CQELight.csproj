﻿<Project Sdk="Microsoft.NET.Sdk">

  <PropertyGroup>
    <TargetFramework>netstandard2.0</TargetFramework>
    <LangVersion>latest</LangVersion>
  </PropertyGroup>

  <PropertyGroup>
    <TreatWarningsAsErrors>true</TreatWarningsAsErrors>
    <WarningsAsErrors />
    
<<<<<<< HEAD
    <Version>1.0.2</Version>
=======
    <Version>1.0.3</Version>
>>>>>>> 377878b3
    <Authors>Christophe Mommer</Authors>
    <Company>Hybrid Technologies Solutions</Company>
    <Description>CQELight is a framework that provides tooling layer for helping developpers to get started with Domain Driven Design, Command Query Responsability Segregation and Event Sourcing.

      It provides abstraction upon major concepts and allow you to create your custom implementation with your tools.
</Description>
    <Copyright>Christophe Mommer, Hybrid Technologies Solutions</Copyright>
    <PackageLicense>https://github.com/cdie/CQELight/blob/master/LICENCE</PackageLicense>
    <PackageProjectUrl>https://www.hybrid-technologies-solutions.com</PackageProjectUrl>
    <RepositoryUrl>https://github.com/cdie/CQELight</RepositoryUrl>
    <PackageTags>ddd, domain driven design, cqrs, event sourcing</PackageTags>
<<<<<<< HEAD
    <PackageReleaseNotes>Fix somes issues. See https://github.com/cdie/CQELight/milestone/20?closed=1 for details</PackageReleaseNotes>
=======
    <PackageReleaseNotes>Fix somes issues. See https://github.com/cdie/CQELight/milestone/21?closed=1 for details</PackageReleaseNotes>
>>>>>>> 377878b3
    <DocumentationFile>bin\Release\netstandard2.0\CQELight.xml</DocumentationFile>
    <PackageIconUrl>http://cqelight.net/images/cqelight-base.png</PackageIconUrl>
    <PackageLicenseExpression>MIT</PackageLicenseExpression>
    <GeneratePackageOnBuild>false</GeneratePackageOnBuild>
  </PropertyGroup>

  <PropertyGroup Condition="'$(Configuration)|$(Platform)'=='Debug|AnyCPU'">
    <NoWarn>1701;1702;1591</NoWarn>
  </PropertyGroup>

  <PropertyGroup Condition="'$(Configuration)|$(Platform)'=='Release|AnyCPU'">
    <NoWarn>1701;1702;CS1591</NoWarn>
  </PropertyGroup>
  <ItemGroup>
    <PackageReference Include="DeepCloner" Version="0.10.2" />
    <PackageReference Include="Microsoft.Extensions.Logging.Debug" Version="2.2.0" />
    <PackageReference Include="Microsoft.Extensions.Configuration" Version="2.2.0" />
    <PackageReference Include="Newtonsoft.Json" Version="12.0.2" />
    <PackageReference Include="System.Collections.Immutable" Version="1.5.0" />
    <PackageReference Include="System.Interactive.Async" Version="3.2.0" />
    <PackageReference Include="System.Threading" Version="4.3.0" />
    <PackageReference Include="System.Threading.Thread" Version="4.3.0" />
  </ItemGroup>

</Project><|MERGE_RESOLUTION|>--- conflicted
+++ resolved
@@ -9,11 +9,7 @@
     <TreatWarningsAsErrors>true</TreatWarningsAsErrors>
     <WarningsAsErrors />
     
-<<<<<<< HEAD
-    <Version>1.0.2</Version>
-=======
     <Version>1.0.3</Version>
->>>>>>> 377878b3
     <Authors>Christophe Mommer</Authors>
     <Company>Hybrid Technologies Solutions</Company>
     <Description>CQELight is a framework that provides tooling layer for helping developpers to get started with Domain Driven Design, Command Query Responsability Segregation and Event Sourcing.
@@ -25,11 +21,7 @@
     <PackageProjectUrl>https://www.hybrid-technologies-solutions.com</PackageProjectUrl>
     <RepositoryUrl>https://github.com/cdie/CQELight</RepositoryUrl>
     <PackageTags>ddd, domain driven design, cqrs, event sourcing</PackageTags>
-<<<<<<< HEAD
-    <PackageReleaseNotes>Fix somes issues. See https://github.com/cdie/CQELight/milestone/20?closed=1 for details</PackageReleaseNotes>
-=======
     <PackageReleaseNotes>Fix somes issues. See https://github.com/cdie/CQELight/milestone/21?closed=1 for details</PackageReleaseNotes>
->>>>>>> 377878b3
     <DocumentationFile>bin\Release\netstandard2.0\CQELight.xml</DocumentationFile>
     <PackageIconUrl>http://cqelight.net/images/cqelight-base.png</PackageIconUrl>
     <PackageLicenseExpression>MIT</PackageLicenseExpression>
