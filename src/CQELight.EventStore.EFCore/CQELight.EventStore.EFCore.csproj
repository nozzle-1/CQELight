﻿<Project Sdk="Microsoft.NET.Sdk">

  <PropertyGroup>
    <TargetFramework>netstandard2.0</TargetFramework>
<<<<<<< HEAD
    <Version>1.0.1</Version>
=======
    <Version>1.0.3</Version>
>>>>>>> 377878b3
    <Authors>Christophe Mommer</Authors>
    <Description>Implementation of CQELight EventStore abstractions with EF Core/SQLServer or SQLite</Description>
    <Copyright>Christophe Mommer, Hybrid Technologies Solutions</Copyright>
    <PackageLicenseUrl></PackageLicenseUrl>
    <PackageProjectUrl>https://www.hybrid-technologies-solutions.com</PackageProjectUrl>
    <RepositoryUrl>https://github.com/cdie/CQELight</RepositoryUrl>
    <PackageTags>event-store, events, ef-core, entity-framework</PackageTags>
    
    <Company>Hybrid Technologies Solutions</Company>
    <Product>CQELight.EventStore.EFCore</Product>
<<<<<<< HEAD
    <PackageReleaseNotes>Remove hard dependency to SQLite &amp; SQLServer as provider</PackageReleaseNotes>
=======
    <PackageReleaseNotes>See https://github.com/cdie/CQELight/milestone/21?closed=1 for details</PackageReleaseNotes>
>>>>>>> 377878b3
    <LangVersion>latest</LangVersion>
    <PackageIconUrl>http://cqelight.net/images/cqelight-base.png</PackageIconUrl>
    <PackageLicenseExpression>MIT</PackageLicenseExpression>
    <GeneratePackageOnBuild>false</GeneratePackageOnBuild>
  </PropertyGroup>

  <ItemGroup>
    <PackageReference Include="Microsoft.EntityFrameworkCore" Version="2.2.6" />
    <PackageReference Include="Microsoft.EntityFrameworkCore.Relational" Version="2.2.6" />
    <PackageReference Include="Microsoft.Extensions.Logging.Debug" Version="2.2.0" />
  </ItemGroup>

  <ItemGroup>
    <ProjectReference Include="..\CQELight\CQELight.csproj" />
  </ItemGroup>

</Project><|MERGE_RESOLUTION|>--- conflicted
+++ resolved
@@ -2,11 +2,7 @@
 
   <PropertyGroup>
     <TargetFramework>netstandard2.0</TargetFramework>
-<<<<<<< HEAD
-    <Version>1.0.1</Version>
-=======
     <Version>1.0.3</Version>
->>>>>>> 377878b3
     <Authors>Christophe Mommer</Authors>
     <Description>Implementation of CQELight EventStore abstractions with EF Core/SQLServer or SQLite</Description>
     <Copyright>Christophe Mommer, Hybrid Technologies Solutions</Copyright>
@@ -17,11 +13,7 @@
     
     <Company>Hybrid Technologies Solutions</Company>
     <Product>CQELight.EventStore.EFCore</Product>
-<<<<<<< HEAD
-    <PackageReleaseNotes>Remove hard dependency to SQLite &amp; SQLServer as provider</PackageReleaseNotes>
-=======
     <PackageReleaseNotes>See https://github.com/cdie/CQELight/milestone/21?closed=1 for details</PackageReleaseNotes>
->>>>>>> 377878b3
     <LangVersion>latest</LangVersion>
     <PackageIconUrl>http://cqelight.net/images/cqelight-base.png</PackageIconUrl>
     <PackageLicenseExpression>MIT</PackageLicenseExpression>
