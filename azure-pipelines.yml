pool:
  vmImage: 'VS2017-Win2016'

trigger: 
 - master

variables:
  buildConfiguration: 'Release'
  majorVersion: 1
  minorVersion: 0
  patchVersion: 1

steps:
- task : DotNetCoreInstaller@0
  inputs: 
   packageType: 'sdk'
   version: 2.2.204

- script: dotnet build --configuration $(buildConfiguration)
  displayName: 'dotnet build $(buildConfiguration)'

#- task: DotNetCoreCLI@2
#  inputs:
#    command: 'test'
#    projects: '$(Build.SourcesDirectory)/tests/**/*.csproj'
#  continueOnError: true

- task: DeleteFiles@1
  inputs:
    SourceFolder: $(Build.ArtifactStagingDirectory)
    Contents: '*.nupkg'

- task: NuGetToolInstaller@0
  inputs:
    versionSpec: '4.9.3'
    checkLatest: true
  continueOnError: false

- task: NuGetCommand@2
  inputs:
    command: pack
<<<<<<< HEAD
    packagesToPack: $(Build.SourcesDirectory)/src/CQELight/CQELight.csproj
    packDestination: '$(Build.ArtifactStagingDirectory)'
    versioningScheme: byPrereleaseNumber
    majorVersion: $(majorVersion)
    minorVersion: $(minorVersion)
    patchVersion: $(patchVersion)
  continueOnError: false

- task: NuGetCommand@2
  inputs:
    command: pack
    packagesToPack: $(Build.SourcesDirectory)/src/CQELight.TestFramework/CQELight.TestFramework.csproj
    packDestination: '$(Build.ArtifactStagingDirectory)'
    versioningScheme: byPrereleaseNumber
    majorVersion: $(majorVersion)
    minorVersion: $(minorVersion)
    patchVersion: $(patchVersion)
  continueOnError: false

- task: NuGetCommand@2
  inputs:
    command: pack
    packagesToPack: $(Build.SourcesDirectory)/src/CQELight.TestFramework.MVVM/CQELight.TestFramework.MVVM.csproj
    packDestination: '$(Build.ArtifactStagingDirectory)'
    versioningScheme: byPrereleaseNumber
    majorVersion: $(majorVersion)
    minorVersion: $(minorVersion)
    patchVersion: $(patchVersion)
  continueOnError: false

- task: NuGetCommand@2
  inputs:
    command: pack
    packagesToPack: $(Build.SourcesDirectory)/src/CQELight.IoC.Microsoft.Extensions.DependencyInjection/CQELight.IoC.Microsoft.Extensions.DependencyInjection.csproj
    packDestination: '$(Build.ArtifactStagingDirectory)'
    versioningScheme: byPrereleaseNumber
    majorVersion: $(majorVersion)
    minorVersion: $(minorVersion)
    patchVersion: $(patchVersion)
  continueOnError: false

- task: NuGetCommand@2
  inputs:
    command: pack
    packagesToPack: $(Build.SourcesDirectory)/src/CQELight.IoC.Autofac/CQELight.IoC.Autofac.csproj
    packDestination: '$(Build.ArtifactStagingDirectory)'
    versioningScheme: byPrereleaseNumber
    majorVersion: $(majorVersion)
    minorVersion: $(minorVersion)
    patchVersion: $(patchVersion)
  continueOnError: false

- task: NuGetCommand@2
  inputs:
    command: pack
    packagesToPack: $(Build.SourcesDirectory)/src/CQELight.EventStore.MongoDb/CQELight.EventStore.MongoDb.csproj
    packDestination: '$(Build.ArtifactStagingDirectory)'
    versioningScheme: byPrereleaseNumber
    majorVersion: $(majorVersion)
    minorVersion: $(minorVersion)
    patchVersion: $(patchVersion)
  continueOnError: false

- task: NuGetCommand@2
  inputs:
    command: pack
    packagesToPack: $(Build.SourcesDirectory)/src/CQELight.DAL.EFCore/CQELight.DAL.EFCore.csproj
    packDestination: '$(Build.ArtifactStagingDirectory)'
    versioningScheme: byPrereleaseNumber
    majorVersion: $(majorVersion)
    minorVersion: $(minorVersion)
    patchVersion: $(patchVersion)
  continueOnError: false  

- task: NuGetCommand@2
  inputs:
    command: pack
    packagesToPack: $(Build.SourcesDirectory)/src/CQELight.Buses.RabbitMQ/CQELight.Buses.RabbitMQ.csproj
    packDestination: '$(Build.ArtifactStagingDirectory)'
    versioningScheme: byPrereleaseNumber
    majorVersion: $(majorVersion)
    minorVersion: $(minorVersion)
    patchVersion: $(patchVersion)
  continueOnError: false  

- task: NuGetCommand@2
  inputs:
    command: pack
    packagesToPack: $(Build.SourcesDirectory)/src/CQELight.Buses.MSMQ/CQELight.Buses.MSMQ.csproj
    packDestination: '$(Build.ArtifactStagingDirectory)'
    versioningScheme: byPrereleaseNumber
    majorVersion: $(majorVersion)
    minorVersion: $(minorVersion)
    patchVersion: $(patchVersion)
  continueOnError: false  

- task: NuGetCommand@2
  inputs:
    command: pack
    packagesToPack: $(Build.SourcesDirectory)/src/CQELight.Buses.InMemory/CQELight.Buses.InMemory.csproj
    packDestination: '$(Build.ArtifactStagingDirectory)'
    versioningScheme: byPrereleaseNumber
    majorVersion: $(majorVersion)
    minorVersion: $(minorVersion)
    patchVersion: $(patchVersion)
  continueOnError: false  

- task: NuGetCommand@2
  inputs:
    command: pack
    packagesToPack: $(Build.SourcesDirectory)/src/CQELight.Buses.AzureServiceBus/CQELight.Buses.AzureServiceBus.csproj
    packDestination: '$(Build.ArtifactStagingDirectory)'
    versioningScheme: byPrereleaseNumber
    majorVersion: $(majorVersion)
    minorVersion: $(minorVersion)
    patchVersion: $(patchVersion)
  continueOnError: false 

- task: NuGetCommand@2
  inputs:
    command: pack
    packagesToPack: $(Build.SourcesDirectory)/src/CQELight.AspCore/CQELight.AspCore.csproj
    packDestination: '$(Build.ArtifactStagingDirectory)'
    versioningScheme: byPrereleaseNumber
    majorVersion: $(majorVersion)
    minorVersion: $(minorVersion)
    patchVersion: $(patchVersion)
  continueOnError: false 

- task: NuGetCommand@2
  inputs:
    command: pack
    packagesToPack: $(Build.SourcesDirectory)/src/CQELight.EventStore.EFCore/CQELight.EventStore.EFCore.csproj
    packDestination: '$(Build.ArtifactStagingDirectory)'
    versioningScheme: byPrereleaseNumber
    majorVersion: $(majorVersion)
    minorVersion: $(minorVersion)
    patchVersion: $(patchVersion)
  continueOnError: false  

- task: NuGetCommand@2
  inputs:
    command: pack
    packagesToPack: $(Build.SourcesDirectory)/src/CQELight.MVVM/CQELight.MVVM.csproj
    packDestination: '$(Build.ArtifactStagingDirectory)'
    versioningScheme: byPrereleaseNumber
    majorVersion: $(majorVersion)
    minorVersion: $(minorVersion)
    patchVersion: $(patchVersion)
  continueOnError: false  

- task: NuGetCommand@2
  inputs:
    command: pack
    packagesToPack: $(Build.SourcesDirectory)/src/CQELight.MVVM.MahApps/CQELight.MVVM.MahApps.csproj
=======
    packagesToPack: $(Build.SourcesDirectory)/src/**/*.csproj
>>>>>>> 1afc67e4
    packDestination: '$(Build.ArtifactStagingDirectory)'
    versioningScheme: off
    majorVersion: $(majorVersion)
    minorVersion: $(minorVersion)
<<<<<<< HEAD
    patchVersion: $(patchVersion)
  continueOnError: false

- task: NuGetCommand@2 
  inputs: 
    command: push 
    nuGetFeedType: external 
    publishFeedCredentials: 'CQELight-Nigthly' 
    packagesToPush: $(Build.ArtifactStagingDirectory)/*.nupkg
=======
    patchVersion: $(patchVersion)
>>>>>>> 1afc67e4
<|MERGE_RESOLUTION|>--- conflicted
+++ resolved
@@ -1,14 +1,11 @@
 pool:
   vmImage: 'VS2017-Win2016'
-
-trigger: 
- - master
 
 variables:
   buildConfiguration: 'Release'
   majorVersion: 1
   minorVersion: 0
-  patchVersion: 1
+  patchVersion: 0
 
 steps:
 - task : DotNetCoreInstaller@0
@@ -39,7 +36,6 @@
 - task: NuGetCommand@2
   inputs:
     command: pack
-<<<<<<< HEAD
     packagesToPack: $(Build.SourcesDirectory)/src/CQELight/CQELight.csproj
     packDestination: '$(Build.ArtifactStagingDirectory)'
     versioningScheme: byPrereleaseNumber
@@ -195,23 +191,9 @@
   inputs:
     command: pack
     packagesToPack: $(Build.SourcesDirectory)/src/CQELight.MVVM.MahApps/CQELight.MVVM.MahApps.csproj
-=======
-    packagesToPack: $(Build.SourcesDirectory)/src/**/*.csproj
->>>>>>> 1afc67e4
     packDestination: '$(Build.ArtifactStagingDirectory)'
-    versioningScheme: off
+    versioningScheme: byPrereleaseNumber
     majorVersion: $(majorVersion)
     minorVersion: $(minorVersion)
-<<<<<<< HEAD
     patchVersion: $(patchVersion)
-  continueOnError: false
-
-- task: NuGetCommand@2 
-  inputs: 
-    command: push 
-    nuGetFeedType: external 
-    publishFeedCredentials: 'CQELight-Nigthly' 
-    packagesToPush: $(Build.ArtifactStagingDirectory)/*.nupkg
-=======
-    patchVersion: $(patchVersion)
->>>>>>> 1afc67e4
+  continueOnError: false