﻿<Project Sdk="Microsoft.NET.Sdk">

  <PropertyGroup>
    <OutputType>Exe</OutputType>
    <TargetFramework>netcoreapp3.0</TargetFramework>
    <LangVersion>latest</LangVersion>
  </PropertyGroup>

<<<<<<< HEAD
  <ItemGroup>
    <PackageReference Include="Microsoft.EntityFrameworkCore.SqlServer" Version="2.2.6" />
  </ItemGroup>
=======
>>>>>>> 377878b3
  <ItemGroup>
    <PackageReference Include="Microsoft.EntityFrameworkCore.SqlServer" Version="2.2.6" />
  </ItemGroup>
  <ItemGroup>
    <ProjectReference Include="..\..\..\src\CQELight.Buses.InMemory\CQELight.Buses.InMemory.csproj" />
    <ProjectReference Include="..\..\..\src\CQELight.DAL.EFCore\CQELight.DAL.EFCore.csproj" />
    <ProjectReference Include="..\..\..\src\CQELight.EventStore.EFCore\CQELight.EventStore.EFCore.csproj" />
    <ProjectReference Include="..\..\..\src\CQELight.EventStore.MongoDb\CQELight.EventStore.MongoDb.csproj" />
    <ProjectReference Include="..\..\..\src\CQELight.IoC.Autofac\CQELight.IoC.Autofac.csproj" />
    <ProjectReference Include="..\..\..\src\CQELight\CQELight.csproj" />
  </ItemGroup>

</Project><|MERGE_RESOLUTION|>--- conflicted
+++ resolved
@@ -6,12 +6,6 @@
     <LangVersion>latest</LangVersion>
   </PropertyGroup>
 
-<<<<<<< HEAD
-  <ItemGroup>
-    <PackageReference Include="Microsoft.EntityFrameworkCore.SqlServer" Version="2.2.6" />
-  </ItemGroup>
-=======
->>>>>>> 377878b3
   <ItemGroup>
     <PackageReference Include="Microsoft.EntityFrameworkCore.SqlServer" Version="2.2.6" />
   </ItemGroup>
