﻿<Project Sdk="Microsoft.NET.Sdk">

  <PropertyGroup>
    <TargetFramework>netcoreapp2.1</TargetFramework>

    <IsPackable>false</IsPackable>
  </PropertyGroup>

  <ItemGroup>
    <PackageReference Include="Microsoft.NET.Test.Sdk" Version="15.8.0" />
    <PackageReference Include="xunit" Version="2.4.0" />
<<<<<<< HEAD
    <PackageReference Include="xunit.runner.visualstudio" Version="2.4.0">
      <PrivateAssets>all</PrivateAssets>
      <IncludeAssets>runtime; build; native; contentfiles; analyzers</IncludeAssets>
    </PackageReference>
    <PackageReference Include="Microsoft.EntityFrameworkCore.Tools" Version="2.1.2">
      <PrivateAssets>all</PrivateAssets>
      <IncludeAssets>runtime; build; native; contentfiles; analyzers</IncludeAssets>
    </PackageReference>
=======
    <PackageReference Include="xunit.runner.visualstudio" Version="2.4.0" />
    <PackageReference Include="Microsoft.EntityFrameworkCore.Tools" Version="2.1.1" />
>>>>>>> eb427414
    <DotNetCliToolReference Include="dotnet-xunit" Version="2.3.1" />
  </ItemGroup>
  
  <ItemGroup>
    <ProjectReference Include="..\..\src\CQELight.DAL.EFCore\CQELight.DAL.EFCore.csproj" />
    <ProjectReference Include="..\..\src\CQELight.TestFramework\CQELight.TestFramework.csproj" />
  </ItemGroup>

</Project><|MERGE_RESOLUTION|>--- conflicted
+++ resolved
@@ -9,19 +9,8 @@
   <ItemGroup>
     <PackageReference Include="Microsoft.NET.Test.Sdk" Version="15.8.0" />
     <PackageReference Include="xunit" Version="2.4.0" />
-<<<<<<< HEAD
-    <PackageReference Include="xunit.runner.visualstudio" Version="2.4.0">
-      <PrivateAssets>all</PrivateAssets>
-      <IncludeAssets>runtime; build; native; contentfiles; analyzers</IncludeAssets>
-    </PackageReference>
-    <PackageReference Include="Microsoft.EntityFrameworkCore.Tools" Version="2.1.2">
-      <PrivateAssets>all</PrivateAssets>
-      <IncludeAssets>runtime; build; native; contentfiles; analyzers</IncludeAssets>
-    </PackageReference>
-=======
     <PackageReference Include="xunit.runner.visualstudio" Version="2.4.0" />
-    <PackageReference Include="Microsoft.EntityFrameworkCore.Tools" Version="2.1.1" />
->>>>>>> eb427414
+    <PackageReference Include="Microsoft.EntityFrameworkCore.Tools" Version="2.1.2" />
     <DotNetCliToolReference Include="dotnet-xunit" Version="2.3.1" />
   </ItemGroup>
   
